--- conflicted
+++ resolved
@@ -367,9 +367,5 @@
 
 *.idx
 
-<<<<<<< HEAD
-
-=======
 # ruff
->>>>>>> 7327f9f3
 .ruff_cache